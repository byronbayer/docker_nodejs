--- conflicted
+++ resolved
@@ -9,10 +9,6 @@
 ```docker logs <container id>```
 
 Enter the container
-<<<<<<< HEAD
-=======
-docker exec -it <container id> /bin/bash
->>>>>>> b7647de2
 
 ```docker exec -it <container id> /bin/bash```
 
